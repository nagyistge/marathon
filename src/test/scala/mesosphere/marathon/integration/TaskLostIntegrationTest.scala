--- conflicted
+++ resolved
@@ -13,9 +13,9 @@
   override lazy val mesosNumSlaves = 2
 
   override val marathonArgs: Map[String, String] = Map(
-    "reconciliation_initial_delay" -> "5000",
-    "reconciliation_interval" -> "5000",
-    "scale_apps_initial_delay" -> "5000",
+    "reconciliation_initial_delay" -> "10000",
+    "reconciliation_interval" -> "10000",
+    "scale_apps_initial_delay" -> "1000",
     "scale_apps_interval" -> "5000",
     "min_revive_offers_interval" -> "100",
     "task_lost_expunge_gc" -> "30000",
@@ -24,11 +24,20 @@
   )
 
   before {
-    cleanUp()
     mesosCluster.agents(1).stop()
     mesosCluster.masters(1).stop()
     mesosCluster.masters.head.start()
     mesosCluster.agents.head.start()
+    mesosCluster.waitForLeader().futureValue
+  }
+
+  after {
+    mesosCluster.agents(1).stop()
+    mesosCluster.masters(1).stop()
+    mesosCluster.masters.head.start()
+    mesosCluster.agents.head.start()
+    mesosCluster.waitForLeader().futureValue
+    cleanUp()
   }
 
   ignore("A task lost with mesos master failover will not kill the task - https://github.com/mesosphere/marathon/issues/4214") {
@@ -158,9 +167,6 @@
     waitForEventMatching("Task is declared lost") { matchEvent("TASK_LOST", task) }
 
     Then("The task is killed due to GC timeout and a replacement is started")
-    // this is no longer applicable
-    //val marathonName = ProcessKeeper.processNames.find(_.startsWith("marathon")).getOrElse(fail("no Marathon process found"))
-
     val replacement = waitForTasks(app.id, 1).head
     replacement should not be task
   }
@@ -172,10 +178,6 @@
 
   private def matchDeploymentSuccess(instanceCount: Int, appId: String): CallbackEvent => Boolean = { event =>
     val infoString = event.info.toString()
-<<<<<<< HEAD
-    event.eventType == "deployment_success" && infoString.contains(s"instances -> $instanceCount") &&
-      infoString.contains(s"List(Map(actions -> List(Map(action -> ScaleApplication, app -> $appId)))))")
-=======
     event.eventType == "deployment_success" && infoString.contains(s"instances -> $instanceCount") && matchScaleApplication(infoString, appId)
   }
 
@@ -186,7 +188,6 @@
 
   private def matchScaleApplication(infoString: String, appId: String): Boolean = {
     infoString.contains(s"List(Map(actions -> List(Map(action -> ScaleApplication, app -> $appId)))))")
->>>>>>> f05b2f3d
   }
 
 }